--- conflicted
+++ resolved
@@ -16,11 +16,7 @@
   - CLIPPY=""
 
 install:
-<<<<<<< HEAD
-  - if [ -n "$CLIPPY" ]; then cargo install -f clippy; fi
-=======
   - if [ -n "$CLIPPY" ]; then rustup component add clippy-preview; fi
->>>>>>> 57a455e5
 
 matrix:
   fast_finish: true
@@ -34,9 +30,5 @@
 
 script:
   - if [ -n "$CLIPPY" ]; then cargo clippy --all-features --all-targets; fi
-<<<<<<< HEAD
   - if [ -z "$CLIPPY" ]; then cargo test; fi
-=======
-  - if [ -z "$CLIPPY" ]; then cargo test; fi
-  - if [ -z "$CLIPPY" ]; then cargo test -p font; fi
->>>>>>> 57a455e5
+  - if [ -z "$CLIPPY" ]; then cargo test -p font; fi