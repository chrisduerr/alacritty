--- conflicted
+++ resolved
@@ -355,11 +355,7 @@
             top: glyph.bitmap_top(),
             left: glyph.bitmap_left(),
             width: pixel_width,
-<<<<<<< HEAD
-            height: glyph.bitmap().rows(),
-=======
             height: pixel_height,
->>>>>>> 57a455e5
             buf,
         })
     }
